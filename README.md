# PZEM-004T (v3.0) Microphyton module  
> Micropython module for the PZEM-004T(v3.0) energy meter 

<<<<<<< HEAD
![GitHub issues](https://img.shields.io/github/issues/jacopoRodeschini/PZEM-004T)
![GitHub](https://img.shields.io/github/license/jacopoRodeschini/PZEM-004T)

The PZEM library aims to handle the PZEM-004T (v3.0) energy meter. In particular, read energy values and manage addressing problems. This library is written in micropython to be fully compatible with ESP devices. It communicates using a TTL interface over a [Modbus-RTU](https://en.wikipedia.org/wiki/Modbus) communication protocol and implements the CRC16 checksum. Pay attention that this library works only with the 3.0 version of the PZEM-004T because the old versions use different communication protocols.   
Another important consideration is the voltage level used by the UART channel. PZEM devices only support 5v voltage levels on TX and RX channels. If you use a 3.3v device (like ESP8266 or ESP32) you can upgrade your device to support a 3.3v voltage level with a simple trick, by replacing single resistor (good documentation on this step can be found at the following link, [hardware connections](https://tasmota.github.io/docs/PZEM-0XX/)).  
For easy implementation, a basic example of the PZEM class is provided in the [main.py](https://github.com/jacopoRodeschini/PZEM-004T/blob/master/main.py) file (details on this example are explained below). Other examples can be done starting from this basic one. 
=======
The PZEM library aims to handle the PZEM-004T (v3.0) energy meter. In particular, read energy values and manage addressing problems. This library is written in micropython to be fully compatible with ESP devices. It communicates using a TTL interface over a Modbus-RTU communication protocol and implements the CRC16 checksum. Pay attention that this library works only with the 3.0 version of the PZEM-004T because the old versions use different communication protocols.   
Another important consideration is the voltage level used by the UART channel. PZEM devices only support 5v voltage levels on TX and RX channels. If you use a 3.3v device (like ESP8266) you can upgrade your device to support a 3.3v voltage level with a simple trick, by replacing single resistor(good documentation can be found at the following link, [hardware connections](https://tasmota.github.io/docs/PZEM-0XX/). For easy implementation, a basic example of the PZEM class is provided in the main.py file (details on this example are explained below). Other examples can be done starting from the basic one. 
>>>>>>> 1b042cd6

This module works in python, if you need to flash the ESP device (ESP8266 or ESP32) with the micropython firmware, a simple step-by-step guide is available at this [repo](https://github.com/jacopoRodeschini/MicroPython-ESP8266) *(10 min reading)*.

## Features :star:

- [x] Tested for ESP32 :heavy_check_mark:
- [x] Reading the values of voltage, current, active power, active energy, power factor, frequency
- [x] Reset the active energy count.
- [x] The setting of the active power threshold.
- [x] The cyclic redundancy check (CRC) is performed every times. 
- [x] The application layer use the [Modbus-RTU](https://en.wikipedia.org/wiki/Modbus) protocol to communicate (Possibility to create a PZEM measurement network)
- [ ] Calibration 

## Example :mega:

The PZEM object is simple and includes all methods useful to read the smart meters values. For a complete documentation see the methods defined in the PZEM class. The main functions can be summarised in the following examples:  

**Remark** 
 - Setting method (e.g. setAddress()): are use to set value in the PZEM device;
 - Getter method (e.g. getAddress() or getCurrent()): are use to get the value from the pzem object
 - Reading method (e.g. readAddress() or read()): are use to read the value save in the pzed device.  
 - The device neet to be connected with load source power, and with DC power necessary to communicate using UART port.

### Setting up the PZEM device   

The Modbus-RTU protocol is of the Master/Slave type; therefore, there is always only one master in the network. The master device manages communication with one or more Slave devices. All Slaves usually listened to the Master's requests. Only the specific interrogated Slave captures the information sent by the Master, executes the command and replies to the Master by sending the processed information. The Master initiates communication with one of the Slaves, inserting in the message the address of the Slave concerned, the function to be performed and any data associated with the function and the packet control checksum.  
By default, the address used for communication with the PZEM device is 0xF8 which is used as generic address. The address range of the slave is 0x01 ~ 0xF7. The address 0x00 is used as the broadcast address, the slave does not need to reply the master. The address 0xF8 is used as the general address, this address can be only used in single-slave environment. If you know the specific address of the device you can specify the address by replacing the addr=0xF8.  
When you call the **dev = PZEM(...)** the constructor search (using the address _addr_) the device in the network by reading the device address. In this way, if you are in a single-device environment you have the access to a specific device address

```py
from pzem import PZEM
...

# define hardware uart
uart = machine.UART(1, baudrate=9600,timeout=500); 

# define PZEM device [UART, ADDR = 0xF8 (default)]
dev = PZEM(uart=uart,addr=0xF8)

# Get the PZEM real device address (e.g 0x10 = 16)
print(dev.getAddress())
...

```
Is important to define the correct UART port. See the official [documentation](https://docs.micropython.org/en/latest/esp32/quickref.html#uart-serial-bus) to set the correct UART and related GPIOs based on your device. In the ESP8266 there is only one available UART port, thus if you use the RELP terminal is necessary to detach it for reading values from the PZEM-004T and then attach it to communicate with the terminal (official [documentation](https://docs.micropython.org/en/latest/esp8266/quickref.html?highlight=dht#uart-serial-bus)). In the next example a simple function to handle the ESP8266 UART swap (_this function is not tested, it's only a trace to build a more reliable one_). 

```py
def write(frame):

  # remove RELP terminal 
  os.dupterm(None, 1)
  uart = machine.UART(1)
  uart.init(bits=8,parity=None,stop=1,baudrate=9600,timeout=500)

  uart.write(frame)
  time.sleep(1)
  rcv = uart.read(25)

  # Attach relp terminal
  uart = machine.UART(0, 115200)
  os.dupterm(uart, 1)
  print(rcv)

```

### Reading the active energy (every 60 seconds)  
Before getting the value is necessary to read the value from the from the PZEM device. So use the **.read()** function. This function returns true only if the values are correctly updated. Then print the results. 

```py
...
# define 60 sec spleeping time [sec.]
sleep = 60 * 1000

while(True):

  # Read the new values
  if(dev.read()):

    # print the reading value (public filed)
    print(dev.toString())
    print(dev.getCurrent())
    print(dev.getActivePower())

    # wait for the next reading
    machine.time.sleep_ms(sleep - dev.getReadingTime())
```

### Change the device address
If you want to assign a specific address to a generic device, this can be done device by device (also using the RELP) using the general address 0xF8. Be careful not to use the same address for two different devices in the same sensor network.

```py
...
# define PZEM device [UART, ADDR = 0xF8 (default)]
dev = PZEM(uart=uart)

# Set new address
if(dev.setAddress(0x05)):
  print("New device address is {}".format(dev.getAddress()))
...
```

*Using RELP: (open serial session with terminal emulator, like Picocol)*

```py
>> import PZEM
>> import machine

>> uart = machine.UART(1, baudrate=9600,timeout=500); 

# define PZEM device [UART, ADDR = 0xF8 (default)]
>> dev = PZEM(uart=uart)

# Set new address
>> print(dev.setAddress(0x05))
>> print(dev.getAddress())
```

If you want to assign a specific address to a specific device, this can be done in a generics script without removing the device from the sensor network and then assigning it a specific address.

```py
...
# define PZEM device [UART, ADDR = 0x10]
dev = PZEM(uart=uart,0x10)

print(dev.getAddress())

# Set new address (take care that no other device must use the new address)
if(dev.setAddress(0x05)):
  print("New device address is {}".format(dev.getAddress()))
...
```

### Set power allarm threshold
The power alarm threshold is used to check whether the active power has exceeded the set threshold. This is really useful because it could be used to check the peak even when you are not measuring the values (eg if sampling every minute, with this method you can check some peak inside the minute).

```py
...
# define hardware uart
uart = machine.UART(2, baudrate=9600)

# define PZEM device [UART, ADDR = 0xF8 (default)]
dev = PZEM(uart=uart)

# Set the power allarm threshold (in this case 20[W])
if(dev.setThreshold(20))
  print(dev.setThreshold())

# (optional) check the threshold saved in the device
if(dev.readThreshold())
  print(dev.setThreshold())
...
```
than, to check if the active power has cross the threshold:

```py
...

if(dev.read())
  # do some statement
  print(dev.getAllarm())
...
```

### Reset the active energy
This method is useful to reset the energy count (Wh)

```py
...

# 
if(dev.resetEnergy() and dev.read())
  print(dev.toString())
  
...
```

## How to upload file in the ESP8266 and ESP32

To use the PZEM class is necessary to upload the pzem.py file under the /lib folder. This can be done using the [ampy](https://www.digikey.com/en/maker/projects/micropython-basics-load-files-run-code/fb1fcedaf11e4547943abfdd8ad825ce) tool.  

**Download the file**
```bash
$ git clone https://github.com/jacopoRodeschini/PZEM-004T
$ cd PZEM-004T
```

**Upload file**
```bash
$ ampy --port /dev/ttyUSB0 mkdir lib
$ ampy --port /dev/ttyUSB0 put pzem.py /lib/pzem.py
$ ampy --port /dev/ttyUSB0 put main.py
$ ampy --port /dev/ttyUSB0 reset 
``` 

## Acknowledge
---
To build this library I was inspired by [PZEM-004T v3.0](https://github.com/mandulaj/PZEM-004T-v30/blob/master/README.md)<|MERGE_RESOLUTION|>--- conflicted
+++ resolved
@@ -1,17 +1,9 @@
 # PZEM-004T (v3.0) Microphyton module  
 > Micropython module for the PZEM-004T(v3.0) energy meter 
 
-<<<<<<< HEAD
-![GitHub issues](https://img.shields.io/github/issues/jacopoRodeschini/PZEM-004T)
-![GitHub](https://img.shields.io/github/license/jacopoRodeschini/PZEM-004T)
-
-The PZEM library aims to handle the PZEM-004T (v3.0) energy meter. In particular, read energy values and manage addressing problems. This library is written in micropython to be fully compatible with ESP devices. It communicates using a TTL interface over a [Modbus-RTU](https://en.wikipedia.org/wiki/Modbus) communication protocol and implements the CRC16 checksum. Pay attention that this library works only with the 3.0 version of the PZEM-004T because the old versions use different communication protocols.   
-Another important consideration is the voltage level used by the UART channel. PZEM devices only support 5v voltage levels on TX and RX channels. If you use a 3.3v device (like ESP8266 or ESP32) you can upgrade your device to support a 3.3v voltage level with a simple trick, by replacing single resistor (good documentation on this step can be found at the following link, [hardware connections](https://tasmota.github.io/docs/PZEM-0XX/)).  
+The PZEM library aims to handle the PZEM-004T (v3.0) energy meter. In particular, read energy values and manage addressing problems. This library is written in micropython to be fully compatible with ESP devices. It communicates using a TTL interface over a [Modbus-RTU] communication protocol and implements the CRC16 checksum. Pay attention that this library works only with the 3.0 version of the PZEM-004T because the old versions use different communication protocols.   
+Another important consideration is the voltage level used by the UART channel. PZEM devices only support 5v voltage levels on TX and RX channels. If you use a 3.3v device (like ESP8266) you can upgrade your device to support a 3.3v voltage level with a simple trick, by replacing single resistor (good documentation for this step can be found at the following link: [hardware connections](https://tasmota.github.io/docs/PZEM-0XX/)).  
 For easy implementation, a basic example of the PZEM class is provided in the [main.py](https://github.com/jacopoRodeschini/PZEM-004T/blob/master/main.py) file (details on this example are explained below). Other examples can be done starting from this basic one. 
-=======
-The PZEM library aims to handle the PZEM-004T (v3.0) energy meter. In particular, read energy values and manage addressing problems. This library is written in micropython to be fully compatible with ESP devices. It communicates using a TTL interface over a Modbus-RTU communication protocol and implements the CRC16 checksum. Pay attention that this library works only with the 3.0 version of the PZEM-004T because the old versions use different communication protocols.   
-Another important consideration is the voltage level used by the UART channel. PZEM devices only support 5v voltage levels on TX and RX channels. If you use a 3.3v device (like ESP8266) you can upgrade your device to support a 3.3v voltage level with a simple trick, by replacing single resistor(good documentation can be found at the following link, [hardware connections](https://tasmota.github.io/docs/PZEM-0XX/). For easy implementation, a basic example of the PZEM class is provided in the main.py file (details on this example are explained below). Other examples can be done starting from the basic one. 
->>>>>>> 1b042cd6
 
 This module works in python, if you need to flash the ESP device (ESP8266 or ESP32) with the micropython firmware, a simple step-by-step guide is available at this [repo](https://github.com/jacopoRodeschini/MicroPython-ESP8266) *(10 min reading)*.
 
